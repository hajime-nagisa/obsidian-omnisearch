--- conflicted
+++ resolved
@@ -1,11 +1,7 @@
 {
 	"id": "omnisearch",
 	"name": "Omnisearch",
-<<<<<<< HEAD
-	"version": "1.14.1-beta.3",
-=======
 	"version": "1.14.1-beta.2",
->>>>>>> fe7baf8b
 	"minAppVersion": "1.0.0",
 	"description": "A search engine that just works",
 	"author": "Simon Cambier",
